# Raven

<<<<<<< HEAD
[![Build Status](https://secure.travis-ci.org/kencochrane/raven-java.png?branch=raven-3.x)](http://travis-ci.org/kencochrane/raven-java)

Raven is a Java client for [Sentry](https://www.getsentry.com/).
Besides the regular client you can use within your application code, this
project also provides tools allowing the most popular logging frameworks
to send the logs directly to sentry:

 - `java.util.logging` is supported out of the box.
 - `raven-log4j` adds the support for
 [log4j](https://logging.apache.org/log4j/1.2/).
 - `raven-log4j2` adds the support for
 [log4j2](https://logging.apache.org/log4j/2.x/).
 - `raven-logback` adds the support for [logback](http://logback.qos.ch/).

Raven supports both HTTP(S) and UDP transport of events.


## Sentry Protocol and supported versions
### Sentry Protocol versions
Since the version 3.0, Raven the versionning system is based on the
protocol version of Sentry. This means that Raven-3.x only supports
the version 3 of Sentry's protocol while Raven-4.x only supports
the version 4.

Sentry only supports the last two major releases of the protocol, for this
reason, only the last two major versions of Raven are maintained.

### Sentry versions

 - Sentry protocol v4 is not yet available (use Raven-4.x)
 - Sentry protocol v3 is available since Sentry 5.1 (use Raven-3.x)
 - Sentry protocol v2 is available since Sentry 2.0 (use Raven-2.x)


## Build and Installation
**See
[INSTALL.md](https://github.com/kencochrane/raven-java/blob/master/INSTALL.md)**

=======
[![Build Status](https://secure.travis-ci.org/kencochrane/raven-java.png?branch=master)](https://travis-ci.org/kencochrane/raven-java)

Raven is the Java client for [Sentry](https://www.getsentry.com/).
Raven relies on the most popular logging libraries to capture and convert logs
before sending details to a Sentry instance.

 - [`java.util.logging`](http://docs.oracle.com/javase/7/docs/technotes/guides/logging/index.html)
 support is provided by the main project [raven](raven)
 - [log4j](https://logging.apache.org/log4j/1.2/) support is provided in [raven-log4j](raven-log4j)
 - [log4j2](https://logging.apache.org/log4j/2.x/) can be used with [raven-log4j2](raven-log4j2)
 - [logback](http://logback.qos.ch/) support is provided in [raven-logback](raven-logback)

While it's **strongly recommended to use one of the supported logging
frameworks** to capture and send messages to Sentry, a it is possible to do so
manually with the main project [raven](raven).

Raven supports both HTTP(S) and UDP as transport protocols to the Sentry
instance.


## Sentry Protocol and Raven versions
Since 2.0, the major version of raven matches the version of the Sentry protocol.

| Raven version | Sentry version | Protocol version |
| ------------- | -------------- | ---------------- |
| Raven 2.x     | >= 2.0         | V2               |
| Raven 3.x     | >= 5.1         | V3               |
| Raven 4.x(DEV)| >= 5.5(DEV)    | V4               |


Each release of Sentry supports the last two version of the protocol
(i.e. Sentry 5.4.5 supports both the protocol V3 and V2), for this reason, only
the two last stable version of Raven are actively maintained.

### Snapshot versions
While the stable versions of raven are available on the
[central Maven Repository](https://search.maven.org), newer (but less stable)
versions (AKA snapshots) are available in Sonatype's snapshot repository.

To use it with maven, add the following repository:

```xml
<repository>
    <id>sonatype-nexus-snapshots</id>
    <name>Sonatype Nexus Snapshots</name>
    <url>https://oss.sonatype.org/content/repositories/snapshots</url>
    <releases>
        <enabled>false</enabled>
    </releases>
    <snapshots>
        <enabled>true</enabled>
    </snapshots>
</repository>
```

## Android

Raven works on Android, and relies on the
[ServiceLoader](https://developer.android.com/reference/java/util/ServiceLoader.html)
system which uses the content of `META-INF/services`.
This is used to declare the `RavenFactory` implementations (to allow more
control over the automatically generated instances of `Raven`) in
`META-INF/services/net.kencochrane.raven.RavenFactory`.

Unfortunately, when the APK is build, the content of `META-INF/services` of
the dependencies is lost, this prevent Raven to work properly.
Solutions exist for that problem:

 - Use [maven-android-plugin](https://code.google.com/p/maven-android-plugin/)
 which has already solved this
[problem](https://code.google.com/p/maven-android-plugin/issues/detail?id=97)
 - Create manually a `META-INF/services/net.kencochrane.raven.RavenFactory` for
 the project which will contain the  canonical name of of implementation of
 `RavenFactory` (ie. `net.kencochrane.raven.DefaultRavenFactory`).
 - Register manually the `RavenFactory` when the application starts:

 ```java
 RavenFactory.registerFactory(new DefaultRavenFactory());
 ```
>>>>>>> b3ab754d

## Connection and protocol
It is possible to send events to Sentry over different protocols, depending
on the security and performance requirements.
So far Sentry accepts HTTP(S) and UDP which are both fully supported by
Raven.

### HTTP
The most common way send events to Sentry is through HTTP, this can be done by
using a DSN of this form:

    http://public:private@host:port/1

If not provided, the port will default to `80`.

### HTTPS
It is possible to use an encrypted connection to Sentry using HTTPS:

    https://public:private@host:port/1

If not provided, the port will default to `443`.

### HTTPS (naive)
If the certificate used over HTTPS is a wildcard certificate (which is not
handled by every version of Java), and the certificate isn't added to the
truststore, it is possible to add a protocol setting to tell the client to be
naive and ignore the hostname verification:

    naive+https://public:private@host:port/1

### UDP
It is possible to use a DSN with the UDP protocol:

    udp://public:private@host:port/1

If not provided the port will default to `9001`.

While being faster because there is no TCP and HTTP overhead, UDP doesn't wait
for a reply, and if a connection problem occurs, there will be no notification.


## Options
It is possible to enable some options by adding data to the query string of the
DSN:

    http://public:private@host:port/1?option1=value1&option2&option3=value3

Some options do not require a value, just being declared signifies that the
option is enabled.

### Async connection
In order to avoid performance issues due to a large amount of logs being
generated or a slow connection to the Sentry server, an asynchronous connection
is set up, using a low priority thread pool to submit events to Sentry.

To disable the async mode, add `raven.async=false` to the DSN:

    http://public:private@host:port/1?raven.async=false

#### Queue size (advanced)
The default queue used to store the not yet processed events doesn't have a
limit.
Depending on the environment (if the memory is sparse) it is important to be
able to control the size of that queue to avoid memory issues.

It is possible to set a maximum with the option `raven.async.queuesize`:

    http://public:private@host:port/1?raven.async.queuesize=100

This means that if the connection to the Sentry server is down, only the first
100 events will be stored and be processed as soon as the server is back up.

#### Threads count (advanced)
By default the thread pool used by the async connection contains one thread per
processor available to the JVM (more threads wouldn't be useful).

It's possible to manually set the number of threads (for example if you want
only one thread) with the option `raven.async.threads`:

    http://public:private@host:port/1?raven.async.threads=1

#### Threads priority (advanced)
As in most cases sending logs to Sentry isn't as important as an application
running smoothly, the threads have a
[minimal priority](http://docs.oracle.com/javase/6/docs/api/java/lang/Thread.html#MIN_PRIORITY).

It is possible to customise this value to increase the priority of those threads
with the option `raven.async.priority`:

    http://public:private@host:port/1?raven.async.priority=10

### Inapp classes
Sentry differentiate `in_app` stack frames (which are directly related to your application)
and the "not `in_app`" ones.
This difference is visible in the Sentry web interface where only the `in_app`
frames are displayed by default.

#### Same frame as enclosing exception
Raven can use the `in_app` system to hide frames in the context of chained exceptions.

Usually when a StackTrace is printed, the result looks like this:

    HighLevelException: MidLevelException: LowLevelException
            at Main.a(Main.java:13)
            at Main.main(Main.java:4)
    Caused by: MidLevelException: LowLevelException
            at Main.c(Main.java:23)
            at Main.b(Main.java:17)
            at Main.a(Main.java:11)
            ... 1 more
    Caused by: LowLevelException
            at Main.e(Main.java:30)
            at Main.d(Main.java:27)
            at Main.c(Main.java:21)
            ... 3 more

Some frames are replaced by the `... N more` line as they are the same frames
as in the enclosing exception.

To enable a similar behaviour from raven use the `raven.stacktrace.hidecommon` option.

    http://public:private@host:port/1?raven.stacktrace.hidecommon

#### Hide frames based on the class name
Raven can also mark some frames as `in_app` based on the name of the class.

This can be used to hide parts of the stacktrace that are irrelevant to the problem
for example the stack frames in the `java.util` package will not help determining
what the problem was and will just create a longer stacktrace.

Currently this is not configurable (see #49) and some packages are ignored by default:

- `com.sun.*`
- `java.*`
- `javax.*`
- `org.omg.*`
- `sun.*`
- `junit.*`
- `com.intellij.rt.*`

### Compression
By default the content sent to Sentry is compressed and encoded in base64 before
being sent.
This operation allows to send a smaller amount of data for each event.
However compressing and encoding the data adds a CPU and memory overhead which
might not be useful if the connection to Sentry is fast and reliable.

Depending on the limitations of the project (ie: a mobile application with a
limited connection, Sentry hosted on an external network), it can be interesting
to compress the data beforehand or not.

It's possible to manually enable/disable the compression with the option
`raven.compression`

    http://public:private@host:port/1?raven.compression=false

### Timeout (advanced)
To avoid blocking the thread because of a connection taking too much time, a
timeout can be set by the connection.

By default the connection will set up its own timeout, but it's possible to
manually set one with `raven.timeout` (in milliseconds):

    http://public:private@host:port/1?raven.timeout=10000<|MERGE_RESOLUTION|>--- conflicted
+++ resolved
@@ -1,46 +1,6 @@
 # Raven
 
-<<<<<<< HEAD
 [![Build Status](https://secure.travis-ci.org/kencochrane/raven-java.png?branch=raven-3.x)](http://travis-ci.org/kencochrane/raven-java)
-
-Raven is a Java client for [Sentry](https://www.getsentry.com/).
-Besides the regular client you can use within your application code, this
-project also provides tools allowing the most popular logging frameworks
-to send the logs directly to sentry:
-
- - `java.util.logging` is supported out of the box.
- - `raven-log4j` adds the support for
- [log4j](https://logging.apache.org/log4j/1.2/).
- - `raven-log4j2` adds the support for
- [log4j2](https://logging.apache.org/log4j/2.x/).
- - `raven-logback` adds the support for [logback](http://logback.qos.ch/).
-
-Raven supports both HTTP(S) and UDP transport of events.
-
-
-## Sentry Protocol and supported versions
-### Sentry Protocol versions
-Since the version 3.0, Raven the versionning system is based on the
-protocol version of Sentry. This means that Raven-3.x only supports
-the version 3 of Sentry's protocol while Raven-4.x only supports
-the version 4.
-
-Sentry only supports the last two major releases of the protocol, for this
-reason, only the last two major versions of Raven are maintained.
-
-### Sentry versions
-
- - Sentry protocol v4 is not yet available (use Raven-4.x)
- - Sentry protocol v3 is available since Sentry 5.1 (use Raven-3.x)
- - Sentry protocol v2 is available since Sentry 2.0 (use Raven-2.x)
-
-
-## Build and Installation
-**See
-[INSTALL.md](https://github.com/kencochrane/raven-java/blob/master/INSTALL.md)**
-
-=======
-[![Build Status](https://secure.travis-ci.org/kencochrane/raven-java.png?branch=master)](https://travis-ci.org/kencochrane/raven-java)
 
 Raven is the Java client for [Sentry](https://www.getsentry.com/).
 Raven relies on the most popular logging libraries to capture and convert logs
@@ -119,7 +79,6 @@
  ```java
  RavenFactory.registerFactory(new DefaultRavenFactory());
  ```
->>>>>>> b3ab754d
 
 ## Connection and protocol
 It is possible to send events to Sentry over different protocols, depending
