--- conflicted
+++ resolved
@@ -4,11 +4,7 @@
     <parent>
         <groupId>net.kencochrane.raven</groupId>
         <artifactId>raven-all</artifactId>
-<<<<<<< HEAD
         <version>4.2.1-SNAPSHOT</version>
-=======
-        <version>5.0.1-SNAPSHOT</version>
->>>>>>> bb868e0f
     </parent>
 
     <artifactId>raven-appengine</artifactId>
