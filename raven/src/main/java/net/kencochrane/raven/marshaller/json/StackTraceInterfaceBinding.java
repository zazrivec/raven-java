--- conflicted
+++ resolved
@@ -89,10 +89,40 @@
 
     @Override
     public void writeInterface(JsonGenerator generator, StackTraceInterface stackTraceInterface) throws IOException {
+        Deque<ImmutableThrowable> throwableStack = reverseExceptionChain(stackTraceInterface.getThrowable());
+
+        generator.writeStartObject();
+        generator.writeArrayFieldStart(FRAMES_PARAMETER);
+
+        StackTraceElement[] enclosingStackTrace = new StackTraceElement[0];
+        while (!throwableStack.isEmpty()) {
+            ImmutableThrowable currentThrowable = throwableStack.pop();
+            StackTraceElement[] stackTrace = currentThrowable.getStackTrace();
+
+            // commonFrame is a switch that can't go back to true
+            boolean commonFrame = true;
+            // Go through the stackTrace frames from the first call to the last
+            for (int i = stackTrace.length - 1, j = enclosingStackTrace.length - 1; i >= 0; i--, j--) {
+                // Frames are always in common until one frame differs
+                commonFrame = commonFrame && (j >= 0 && stackTrace[i].equals(enclosingStackTrace[j]));
+                writeFrame(generator, stackTrace[i], commonFrame);
+            }
+
+            // Exceptions can't be chained, add a fake frame containing "Caused by ....:"
+            if (!throwableStack.isEmpty())
+                writeFakeFrame(generator, currentThrowable);
+
+            enclosingStackTrace = stackTrace;
+        }
+        generator.writeEndArray();
+        generator.writeEndObject();
+    }
+
+    private Deque<ImmutableThrowable> reverseExceptionChain(ImmutableThrowable originalThrowable) {
         Set<ImmutableThrowable> dejaVu = new HashSet<ImmutableThrowable>();
+        Deque<ImmutableThrowable> throwableStack = new LinkedList<ImmutableThrowable>();
 
-        ImmutableThrowable currentThrowable = stackTraceInterface.getThrowable();
-        Deque<ImmutableThrowable> throwableStack = new LinkedList<ImmutableThrowable>();
+        ImmutableThrowable currentThrowable = originalThrowable;
 
         //Inverse the chain of exceptions to get the first exception thrown first.
         while (currentThrowable != null) {
@@ -105,31 +135,7 @@
             }
         }
 
-        generator.writeStartObject();
-        generator.writeArrayFieldStart(FRAMES_PARAMETER);
-<<<<<<< HEAD
-        while (!throwableStack.isEmpty()) {
-            currentThrowable = throwableStack.pop();
-            StackTraceElement[] stackFrames = currentThrowable.getStackTrace();
-
-            // Go through the stackTrace frames from the first call to the last
-            for (int i = currentThrowable.getStackTrace().length - 1; i >= 0; i--) {
-                writeFrame(generator, stackFrames[i]);
-            }
-=======
-        int commonWithEnclosing = stackTraceInterface.getFramesCommonWithEnclosing();
-
-        // Go through the stackTrace frames from the first call to the last
-        for (int i = stackTrace.length - 1; i >= 0; i--) {
-            writeFrame(generator, stackTrace[i], commonWithEnclosing-- > 0);
-        }
->>>>>>> b167d335
-
-            if (!throwableStack.isEmpty())
-                writeFakeFrame(generator, currentThrowable);
-        }
-        generator.writeEndArray();
-        generator.writeEndObject();
+        return throwableStack;
     }
 
     public void setRemoveCommonFramesWithEnclosing(boolean removeCommonFramesWithEnclosing) {
